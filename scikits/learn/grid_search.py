"""
Tune the parameters of an estimator by cross-validation.
"""

# Author: Alexandre Gramfort <alexandre.gramfort@inria.fr>,
#         Gael Varoquaux    <gael.varoquaux@normalesup.org>
# License: BSD Style.

import numpy as np
import copy

from .externals.joblib import Parallel, delayed
from .cross_val import KFold, StratifiedKFold
from .base import BaseEstimator, is_classifier, clone

import numpy as np
import scipy.sparse as sp

try:
    from itertools import product
except:
    def product(*args, **kwds):
        pools = map(tuple, args) * kwds.get('repeat', 1)
        result = [[]]
        for pool in pools:
            result = [x+[y] for x in result for y in pool]
        for prod in result:
            yield tuple(prod)


def iter_grid(param_grid):
    """Generators on the combination of the various parameter lists given

    Parameters
    -----------
    kwargs: keyword arguments, lists
        Each keyword argument must be a list of values that should
        be explored.

    Returns
    --------
    params: dictionary
        Dictionnary with the input parameters taking the various
        values succesively.

    Examples
    ---------
    >>> from scikits.learn.grid_search import iter_grid
    >>> param_grid = {'a':[1, 2], 'b':[True, False]}
    >>> list(iter_grid(param_grid))
    [{'a': 1, 'b': True}, {'a': 1, 'b': False}, {'a': 2, 'b': True}, {'a': 2, 'b': False}]

    """
    if hasattr(param_grid, 'has_key'):
        param_grid = [param_grid]
    for p in param_grid:
        # Always sort the keys of a dictionary, for reproducibility
        items = sorted(p.items())
        keys, values = zip(*items)
        for v in product(*values):
            params = dict(zip(keys, v))
            yield params


def fit_grid_point(X, y, base_clf, clf_params, cv, loss_func, score_func, iid,
                   **fit_params):
    """Run fit on one set of parameters

    Returns the score and the instance of the classifier
    """
    # update parameters of the classifier after a copy of its base structure
    clf = copy.deepcopy(base_clf)
    clf._set_params(**clf_params)

    score = 0.
    n_test_samples = 0.
    for train, test in cv:
        if isinstance(X, list) or isinstance(X, tuple):
            X_train = [X[i] for i, cond in enumerate(train) if cond]
            X_test = [X[i] for i, cond in enumerate(test) if cond]
        else:
            if sp.issparse(X):
                # slicing only works with indices, no masked array with sparse
                # matrices
                ind = np.arange(X.shape[0])
                train = ind[train]
                test = ind[test]
            X_train = X[train]
            X_test = X[test]

        clf.fit(X_train, y[train], **fit_params)

        if loss_func is not None:
<<<<<<< HEAD
            y_pred = clf.predict(X_test)
            this_score = -loss_func(y[test], y_pred)
=======
            y_pred = clf.predict(X[test])
            this_score = -loss_func(y_test, y_pred)
        elif score_func is not None:
            y_pred = clf.predict(X[test])
            this_score = score_func(y_test, y_pred)
>>>>>>> e003e90f
        else:
            this_score = clf.score(X_test, y[test])
        if iid:
            this_n_test_samples = y.shape[0]
            this_score *= this_n_test_samples
            n_test_samples += this_n_test_samples
        score += this_score
    if iid:
        score /= n_test_samples

    return score, clf


class GridSearchCV(BaseEstimator):
    """Grid search on the parameters of a classifier

    Important members are fit, predict.

    GridSearchCV implements a "fit" method and a "predict" method like
    any classifier except that the parameters of the classifier
    used to predict is optimized by cross-validation

    Parameters
    ----------
    estimator: object type that implements the "fit" and "predict" methods
        A object of that type is instanciated for each grid point

    param_grid: dict
        a dictionary of parameters that are used the generate the grid

    loss_func: callable, optional
        function that takes 2 arguments and compares them in
        order to evaluate the performance of prediciton (small is good)
        if None is passed, the score of the estimator is maximized

    score_func: callable, optional
        function that takes 2 arguments and compares them in
        order to evaluate the performance of prediciton (big is good)
        if None is passed, the score of the estimator is maximized

    fit_params : dict, optional
        parameters to pass to the fit method

    n_jobs: int, optional
        number of jobs to run in parallel (default 1)

    iid: boolean, optional
        If True, the data is assumed to be identically distributed across
        the folds, and the loss minimized is the total loss per sample,
        and not the mean loss across the folds.

    Methods
    -------
    fit(X, Y) : self
        Fit the model

    predict(X) : array
        Predict using the model.

    Examples
    --------
    >>> import numpy as np
    >>> from scikits.learn.cross_val import LeaveOneOut
    >>> from scikits.learn.svm import SVR
    >>> from scikits.learn.grid_search import GridSearchCV
    >>> X = np.array([[-1, -1], [-2, -1], [1, 1], [2, 1]])
    >>> y = np.array([1, 1, 2, 2])
    >>> parameters = {'kernel':('linear', 'rbf'), 'C':[1, 10]}
    >>> svr = SVR()
    >>> clf = GridSearchCV(svr, parameters, n_jobs=1)
    >>> clf.fit(X, y).predict([[-0.8, -1]])
    array([ 1.14])
    """

    def __init__(self, estimator, param_grid, loss_func=None, score_func=None,
                 fit_params={}, n_jobs=1, iid=True):
        assert hasattr(estimator, 'fit') and hasattr(estimator, 'predict'), (
            "estimator should a be an estimator implementing 'fit' and "
            "'predict' methods, %s (type %s) was passed" %
                    (estimator, type(estimator))
            )
        if loss_func is None and score_func is None:
            assert hasattr(estimator, 'score'), ValueError(
                    "If no loss_func is specified, the estimator passed "
                    "should have a 'score' method. The estimator %s "
                    "does not." % estimator
                    )

        self.estimator = estimator
        self.param_grid = param_grid
        self.loss_func = loss_func
        self.score_func = score_func
        self.n_jobs = n_jobs
        self.fit_params = fit_params
        self.iid = iid

    def fit(self, X, y, refit=True, cv=None, **kw):
        """Run fit with all sets of parameters

        Returns the best classifier

        Parameters
        ----------

        X: array, [n_samples, n_features]
            Training vector, where n_samples in the number of samples and
            n_features is the number of features.

        y: array, [n_samples]
            Target vector relative to X

        cv : crossvalidation generator
            see scikits.learn.cross_val module

        refit: boolean
            refit the best estimator with the entire dataset
        """
        estimator = self.estimator
        if cv is None:
            if hasattr(X, 'shape'):
                n_samples = X.shape[0]
            else:
                # support list of unstructured objects on which feature
                # extraction will be applied later in the tranformer chain
                n_samples = len(X)
            if y is not None and is_classifier(estimator):
                cv = StratifiedKFold(y, k=3)
            else:
                cv = KFold(n_samples, k=3)

        grid = iter_grid(self.param_grid)
        base_clf = clone(self.estimator)
        out = Parallel(n_jobs=self.n_jobs)(
            delayed(fit_grid_point)(
                X, y, base_clf, clf_params, cv, self.loss_func,
                self.score_func, self.iid, **self.fit_params)
                    for clf_params in grid)

        # Out is a list of pairs: score, estimator

        # Note: we do not use max(out) to make ties deterministic even if
        # comparison on estimator instances is not deterministic
        best_score = None
        for score, estimator in out:
            if best_score is None:
                best_score = score
                best_estimator = estimator
            else:
                if score >= best_score:
                    best_score = score
                    best_estimator = estimator

        self.best_score = best_score

        if refit:
            # fit the best estimator using the entire dataset
            best_estimator.fit(X, y)

        self.best_estimator = best_estimator
        self.predict = best_estimator.predict
        if hasattr(best_estimator, 'score'):
            self.score = best_estimator.score

        # Store the computed scores
        grid = iter_grid(self.param_grid)
        self.grid_points_scores_ = dict((tuple(clf_params.items()), score)
                    for clf_params, (score, _) in zip(grid, out))

        return self

    def score(self, X, y=None):
        # This method is overridden during the fit if the best estimator
        # found has a score function.
        y_predicted = self.predict(X)
        return self.score_func(y, y_predicted)<|MERGE_RESOLUTION|>--- conflicted
+++ resolved
@@ -87,22 +87,18 @@
                 test = ind[test]
             X_train = X[train]
             X_test = X[test]
+        y_test = y[test]
 
         clf.fit(X_train, y[train], **fit_params)
 
         if loss_func is not None:
-<<<<<<< HEAD
             y_pred = clf.predict(X_test)
-            this_score = -loss_func(y[test], y_pred)
-=======
-            y_pred = clf.predict(X[test])
             this_score = -loss_func(y_test, y_pred)
         elif score_func is not None:
-            y_pred = clf.predict(X[test])
+            y_pred = clf.predict(X_text)
             this_score = score_func(y_test, y_pred)
->>>>>>> e003e90f
         else:
-            this_score = clf.score(X_test, y[test])
+            this_score = clf.score(X_test, y_test)
         if iid:
             this_n_test_samples = y.shape[0]
             this_score *= this_n_test_samples
